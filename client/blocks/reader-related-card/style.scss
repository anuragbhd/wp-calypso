.reader-related-card__heading {
	color: $gray;
	font-size: 14px;
	font-weight: 600;
	margin-bottom: 20px;
	display: -webkit-box;
	letter-spacing: 0.01em;
	max-height: 14px * 1.6;
	overflow: hidden;
	position: relative;
	text-transform: uppercase;
	-webkit-line-clamp: 1;
	-webkit-box-orient: vertical;

	&::after {
		@include long-content-fade( $size: 35px );
	}
}

.reader-related-card__link,
.reader-related-card__link:visited {
	color: var( --color-primary );
	font-family: $sans;

	&:hover {
		color: var( --color-primary-light );
	}
}

.reader-related-card__list {
	display: flex;
	flex-direction: column;
	margin: 0;
	padding: 0;

	@include breakpoint( '>480px' ) {
		flex-direction: row;
	}
}

.reader-related-card__list-item {
	flex-basis: 0;
	flex-grow: 1;
	list-style-type: none;
	margin-top: -3px;

	&:first-child {
		margin-right: 10px;

		@include breakpoint( '<660px' ) {
			margin-right: 10px;
		}
	}

	&:last-child {
		margin-left: 10px;

		@include breakpoint( '<660px' ) {
			margin-left: 10px;
		}
	}

	&:first-child,
	&:last-child {
<<<<<<< HEAD
		@include breakpoint( '<480px' ) {
			margin: 0 0 20px 0;
=======

		@include breakpoint( '<480px' ) {
			margin: 0 0 20px;
>>>>>>> f890d857
		}
	}

	&:only-child {
		margin: 0;
	}
}

// Generic recommended card styles
.reader-related-card.card.is-compact {
	box-shadow: none;
	flex: 1 1 auto;
	padding: 0;

	@include breakpoint( '<480px' ) {
		display: flex;
		flex-direction: column;
	}
}

.reader-related-card.card {
	z-index: z-index( 'root', '.reader-related-card.card' );

	.reader-related-card__meta {
		display: flex;
		height: 38px;
		justify-content: flex-start;
		margin-bottom: 13px;
		z-index: z-index( '.reader-related-card.card', '.reader-related-card__meta' );
		width: 100%;

		&::last-child {
			justify-content: flex-end;
		}
	}

	.reader-related-card__meta > a {
		display: flex;
		flex: 0 0 auto;
	}

	.reader-related-card__post {
		display: block;
		overflow: hidden;

		&::after {
			@include long-content-fade( $size: 35px );
			bottom: 0;
			height: 23px;
			top: inherit;
			visibility: visible;
		}
	}

	&.has-thumbnail {
		.reader-related-card__title {
			font-size: 17px;
		}

		.reader-related-card__excerpt {
			font-size: 15px;
		}
	}

	.reader-related-card__title {
		margin-bottom: 7px;
	}
}

.reader-related-card__blocks {
	border-top: 1px solid var( --color-neutral-100 );
	margin-top: 30px;

	@include breakpoint( '<480px' ) {
		margin-top: 0;
	}

	.reader-related-card__post::after {
<<<<<<< HEAD
=======

>>>>>>> f890d857
		@include long-content-fade( $size: 35px );
		bottom: 0;
		height: 22px;
		top: inherit;
		visibility: visible;
	}

	&.is-same-site {
		.reader-related-card__meta {
			display: none !important; // Hides meta info from "More In Site"
		}

		.reader-related-card__featured-image {
			margin: 0 0 14px;
		}

		.has-thumbnail .reader-related-card__post {
			max-height: 17px * 1.6 * 4;
		}
	}

	&.is-other-site {
		.reader-related-card__post {
			max-height: 17px * 1.6 * 4;

			@include breakpoint( '>480px' ) {
				max-height: 17px * 1.6 * 7.5;
			}
		}

		.has-thumbnail {
			.reader-related-card__post {
				max-height: 17px * 1.6 * 4;
			}
		}

		.reader-related-card__featured-image {
			margin: 0 0 14px;
		}
	}
}

// Wrapper for entire recommended block
.reader-related-card__blocks {
	border-top: 1px solid var( --color-neutral-100 );
	padding-top: 11px;

	// Wrapper for site title and excerpt
	.reader-related-card__post {
		max-height: 17px * 1.6 * 4;

		&::after {
			@include long-content-fade( $size: 35px );
			bottom: 0;
			height: 22px;
			top: auto;
			visibility: visible;
		}
	}
}

.reader-related-card__meta .gravatar {
	height: 32px;
	margin: 5px 8px 0 0;
	vertical-align: middle;
	width: 32px;
}

.reader-related-card__byline {
	display: flex;
	flex: 1 1 auto;
	flex-direction: column;
	font-size: 14px;
	margin-top: 3px;
	min-height: 38px;
}

.reader-related-card__byline-author {
	margin-top: -5px;
}

.reader-related-card__byline-site {
	margin-top: -4px;
}

.reader-related-card__byline-author,
.reader-related-card__byline-site {
	color: var( --color-accent );
	display: flex;
	font-weight: 500;
	max-height: 14px * 1.75;
	overflow: hidden;
	overflow-wrap: break-word;
	position: relative;
	text-overflow: ellipsis;
	word-wrap: break-word;

	&::after {
		@include long-content-fade( $size: 15% );
	}
}

.reader-related-card__featured-image {
	border: 1px solid var( --color-neutral-0 );
	min-height: 78px;

	@include breakpoint( '>960px' ) {
		min-height: 153px;
	}
}

.reader-related-card__title,
.reader-related-card__excerpt {
	color: var( --color-neutral-700 );
	font-family: $serif;
}

.reader-related-card__site-info {
	position: relative;
}

.reader-related-card__title {
	font-size: 17px;
	font-weight: 700;
	line-height: 25px;
	overflow: hidden;
	max-height: 16px * 1.5 * 2;
	word-wrap: break-word;

	&::after {
		@include long-content-fade( $size: 35px );
		top: 16px * 1.4;
		height: 16px * 1.4;
	}

	// Clamp to 3 lines on larger viewports
	@include breakpoint( '>660px' ) {
		overflow: hidden;
		max-height: 17px * 1.48 * 3;
		word-wrap: break-word;

		&::after {
			@include long-content-fade( $size: 35px );
			top: 16px * 1.5 * 2;
			height: 16px * 1.5;
		}
	}
}

.reader-related-card__excerpt {
	word-wrap: break-word;

	&.post-excerpt {
		display: -webkit-box;
		font-size: 15px;
		line-height: 25px;
		max-height: none;
		overflow: hidden;
		text-overflow: ellipsis;
		-webkit-box-orient: vertical;
		-webkit-line-clamp: initial;
		word-wrap: break-word;
		word-break: break-word; // Wrap long words in WebKit
	}
}

// Follow buttons in recommended posts
.reader-related-card__meta .follow-button {
	background: transparent;
	border: 0;
	border-radius: 0;
	margin-bottom: 12px;
	margin-top: -4px;
	min-width: 70px;
	position: relative;
	padding: 0;
	z-index: z-index( '.reader-related-card__meta', '.follow-button' );

	.gridicons-reader-follow {
		fill: var( --color-primary );
	}

	@include breakpoint( '<960px' ) {
		min-width: 20px;
	}

	.follow-button__label {
		color: var( --color-primary );

		@include breakpoint( '<960px' ) {
			display: none;
		}
	}

	.gridicon {
		@include breakpoint( '<960px' ) {
			padding-right: 0;
		}
	}

	&.is-following .follow-button__label {
		color: var( --color-success );
	}
}

// Placeholders
.reader-related-card.is-placeholder {
	.reader-related-card__title,
	.reader-related-card__excerpt,
	.reader-related-card__featured-image {
		@include placeholder;

		// Clobber the long-content-fade
		&::after {
			content: none;
		}
	}

	.reader-related-card__featured-image {
		border: 0;
	}

	.reader-related-card__post {
		// Clobber the long-content-fade
		&::after {
			content: none;
		}
	}
}

.reader-related-card__meta.is-placeholder {
	.reader-related-card__byline-author,
	.reader-related-card__byline-site {
		@include placeholder;

		// Clobber the long-content-fade
		&::after {
			content: none;
		}
	}

	.reader-related-card__byline-site {
		margin-top: 4px;
	}
}

// Targets Related Post cards on Devdocs
.is-section-devdocs .reader-related-card__blocks.is-same-site {
	border: 0;
	padding-top: 0;
}

.is-section-devdocs .reader-related-card__blocks.is-other-site {
	margin-top: 20px;
	padding-top: 20px;
}<|MERGE_RESOLUTION|>--- conflicted
+++ resolved
@@ -62,14 +62,8 @@
 
 	&:first-child,
 	&:last-child {
-<<<<<<< HEAD
-		@include breakpoint( '<480px' ) {
-			margin: 0 0 20px 0;
-=======
-
 		@include breakpoint( '<480px' ) {
 			margin: 0 0 20px;
->>>>>>> f890d857
 		}
 	}
 
@@ -148,10 +142,6 @@
 	}
 
 	.reader-related-card__post::after {
-<<<<<<< HEAD
-=======
-
->>>>>>> f890d857
 		@include long-content-fade( $size: 35px );
 		bottom: 0;
 		height: 22px;
