/** @format */

/**
 * External dependencies
 */

import PropTypes from 'prop-types';
import React, { Component } from 'react';
import classNames from 'classnames';

/**
 * Internal dependencies
 */
import { PLANS_LIST, getPlanClass } from 'lib/plans/constants';
<<<<<<< HEAD
import { isPersonalPlan, isPremiumPlan, isBusinessPlan, isEcommercePlan } from 'lib/plans';
=======
import { isBloggerPlan, isPersonalPlan, isPremiumPlan, isBusinessPlan } from 'lib/plans';
>>>>>>> 92e6eca8

export default class PlanIcon extends Component {
	getIcon( planName ) {
		const { plan, className } = this.props;
		const planClass = getPlanClass( plan );

		/* eslint-disable jsx-a11y/alt-text */
		return (
			<img
				alt=""
				src={ `/calypso/images/plans/plan-${ planName }-circle.svg` }
				className={ classNames( 'plan-icon', `plan-icon__${ planName }`, planClass, className ) }
			/>
		);
		/* eslint-enable jsx-a11y/alt-text */
	}

	render() {
		const { plan } = this.props;
		if ( isBloggerPlan( plan ) ) {
			return this.getIcon( 'blogger' );
		}

		if ( isPersonalPlan( plan ) ) {
			return this.getIcon( 'personal' );
		}

		if ( isPremiumPlan( plan ) ) {
			return this.getIcon( 'premium' );
		}

		if ( isBusinessPlan( plan ) ) {
			return this.getIcon( 'business' );
		}

		if ( isEcommercePlan( plan ) ) {
			return this.getIcon( 'ecommerce' );
		}

		return this.getIcon( 'free' );
	}
}

PlanIcon.propTypes = {
	classNames: PropTypes.string,
	plan: PropTypes.oneOf( Object.keys( PLANS_LIST ) ).isRequired,
};<|MERGE_RESOLUTION|>--- conflicted
+++ resolved
@@ -12,11 +12,7 @@
  * Internal dependencies
  */
 import { PLANS_LIST, getPlanClass } from 'lib/plans/constants';
-<<<<<<< HEAD
-import { isPersonalPlan, isPremiumPlan, isBusinessPlan, isEcommercePlan } from 'lib/plans';
-=======
-import { isBloggerPlan, isPersonalPlan, isPremiumPlan, isBusinessPlan } from 'lib/plans';
->>>>>>> 92e6eca8
+import { isBloggerPlan, isPersonalPlan, isPremiumPlan, isBusinessPlan, isEcommercePlan } from 'lib/plans';
 
 export default class PlanIcon extends Component {
 	getIcon( planName ) {
