$theme-info-height: 54px;

.theme {
	padding: 0;
	margin: 0 10px 20px;
	width: 230px; // Fixed width gives desired wrapping...
	flex-grow: 1; // ...grow allows expansion to fill space after wrap.
	transition: all 100ms ease-in-out;

	&.is-active {
		background: var( --color-primary );

		.theme__info {
			background: var( --color-primary );
		}

		.theme__info-title {
			color: $white;

<<<<<<< HEAD
			&:before {
				@include long-content-fade( $color: var( --color-primary-rgb ) );
=======
			&::before {
				@include long-content-fade( $color: hex-to-rgb( $blue-medium ) );
>>>>>>> f890d857
			}
		}

		button {
			color: $white;

			&:hover {
				color: var( --color-primary-light );
			}
		}

		.price {
			color: $white;
		}
	}

	&.is-actionable {
		.theme__thumbnail {
			cursor: pointer;
		}

		&:hover {
			box-shadow: 0 0 0 1px $gray, 0 2px 4px var( --color-neutral-100 );
		}
	}

	&.is-placeholder {
		background-color: var( --color-neutral-100 );
		animation: loading-fade 1.6s ease-in-out infinite;
	}
}

.theme__info {
	position: absolute;
	bottom: 0;
	left: 0;
	right: 0;
	height: $theme-info-height;
	display: flex;
	background: $white;
}

.theme__info-title {
	flex: 1 1 auto;
	position: relative;
	color: var( --color-neutral-700 );
	font-size: 14px;
	font-weight: 600;
	padding: 16px 14px;
	margin: inherit;
	font-family: inherit;
	overflow: hidden;
	white-space: nowrap;

	&::before {
		@include long-content-fade();
	}
}

.theme__badge-price {
	flex: 0 0 auto;
	padding: 18px 10px 0;
	color: var( --color-success );
	font-size: 13px;
	font-weight: 600;
}

.theme__badge-price-test {
	padding: 18px 5px;
}

.theme__upsell {
	flex: 0 0 auto;
	padding: 16px 10px 0 0;
	color: $gray;
}

.theme__upsell-icon svg {
	transform: scale( 0.8 );
	border: 2px solid var( --color-neutral-200 );
	border-radius: 100%;
	display: inline-block;
	width: 22px;
	height: 22px;
	z-index: 0;
	padding: 0 1px 1px 0;
	box-sizing: border-box;

	&:hover {
		border-color: #000;
	}
}

.theme__upsell-popover {
	text-align: center;
}

.theme__upsell-cta {
	margin-top: 10px;
}

.theme__badge-price-upgrade {
	text-transform: uppercase;
	font-size: 80%;
}

.theme__badge-active {
	flex: 0 0 auto;
	padding: 18px 10px 0;
	color: var( --color-themes-active-text );
	text-transform: uppercase;
	font-size: 12px;
	font-weight: 600;
}

.theme__thumbnail {
	cursor: default;
	opacity: 1;
	transition: all 200ms ease-in-out;

	&:hover,
	&:focus {
		opacity: 0.9;

		.theme__thumbnail-label {
			opacity: 1;
			animation: theme__thumbnail-label 150ms ease-in-out;
		}
	}

	.theme__thumbnail-label {
		opacity: 0;
		pointer-events: none;

		z-index: z-index( 'root', '.is-actionable .theme__thumbnail-label' );
		position: absolute;
		top: 36%;
		left: 50%;
		transform: translate( -50%, 0 ); // center (using translate to allow animation)
		padding: 6px 9px;
		margin-bottom: -54px;

		background: $white;
		border: 1px solid $gray-light;
		border-radius: 2px;

		color: var( --color-neutral-700 );
		text-transform: uppercase;
		font-size: 11px;
		font-weight: 600;
	}
}

@keyframes theme__thumbnail-label {
	0% {
		transform: translate3d( -50%, 10px, 0 );
	}
}

// Calc height according to .theme width
.theme__content {
	padding-top: 75%; // 4:3 screenshot ratio
	padding-bottom: $theme-info-height;
	position: relative;
	overflow: hidden;
}

.theme__img {
	position: absolute;
	top: 0;
	display: block;
	box-sizing: border-box;
	padding: 1px;
	width: 100%;
}

.theme__no-screenshot {
	position: absolute;
	top: 0;
	right: 0;
	bottom: 54px;
	width: 100%;
	padding-top: 36%;
	background: var( --color-neutral-100 );

	.gridicon {
		display: block;
		margin: -5% auto;
		fill: var( --color-neutral-0 );
	}
}

.theme__installing {
	background: transparentize( $gray-dark, 0.5 );
	width: 100%;
	left: 0;
	top: 0;
	bottom: $theme-info-height;
	position: absolute;
	z-index: z-index( 'root', '.is-installing .theme' );
	.pulsing-dot {
		top: 50%;
	}
}

.theme__more-button {
	border-left: 1px solid $gray-light;
	height: $theme-info-height;
	display: flex;
	flex: 0 0 auto;
	transition: all 100ms ease-in-out;

	button {
		cursor: pointer;
		color: $gray;
		padding: 15px 19px;
		font-size: 20px;
		font-weight: 600;
		font-weight: bold;

		.is-active & {
			color: transparentize( $white, 0.2 );
		}

		.accessible-focus &:focus {
			z-index: z-index( 'root', '.accessible-focus .theme__more-button button:focus' );
			outline: solid 3px var( --color-primary-light );
		}
	}

	.gridicon {
		transition: all 0.15s cubic-bezier( 0.175, 0.885, 0.32, 1.275 );
	}

	&.is-active {
		border-left-color: transparentize( $gray-light, 0.7 );
	}

	&:hover {
		background-color: transparentize( $gray-light, 0.7 );

		.gridicon {
			color: var( --color-primary );
		}

		&.is-active .gridicon {
			color: $white;
		}
	}

	&.is-open {
		.gridicon {
			transform: rotate( 90deg );
		}
	}
}

.theme__more-button-menu-item {
	text-decoration: none;

	&:visited {
		color: var( --color-neutral-700 );
	}

	&:hover,
	&:focus {
		color: white;
	}
}

.theme__ribbon {
	text-transfrom: capitalize;
}<|MERGE_RESOLUTION|>--- conflicted
+++ resolved
@@ -17,13 +17,8 @@
 		.theme__info-title {
 			color: $white;
 
-<<<<<<< HEAD
-			&:before {
+			&::before {
 				@include long-content-fade( $color: var( --color-primary-rgb ) );
-=======
-			&::before {
-				@include long-content-fade( $color: hex-to-rgb( $blue-medium ) );
->>>>>>> f890d857
 			}
 		}
 
