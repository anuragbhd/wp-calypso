
.title-format-editor {
	margin-bottom: 20px;

	&.disabled {
		.title-format-editor__editor-wrapper {
			border: 1px solid var( --color-neutral-100 );
			background-color: $gray-light;
		}

		.title-format-editor__token,
		.title-format-editor__button {
			pointer-events: none;
		}

		.title-format-editor__token {
			background-color: $gray;
		}
	}
}

.title-format-editor__header {
	display: flex;
	align-items: baseline;
	justify-content: flex-end;
	flex-wrap: wrap-reverse;
	margin-bottom: 6px;
}

.title-format-editor__title {
	font-weight: 600;
	font-size: 14px;
	flex: 1;
	margin-right: auto;
}

.title-format-editor__button {
	border-radius: 3px;
	background-color: $white;
<<<<<<< HEAD
	color: var( --color-neutral-600 );
	border: 1px solid var( --color-neutral-100 );
	padding: 3px 8px 3px 8px;
=======
	color: $gray-darken-30;
	border: 1px solid $gray-lighten-20;
	padding: 3px 8px;
>>>>>>> f890d857
	margin-left: 10px;
	margin-top: 3px;
	font-size: 12px;
	font-weight: 600;
	cursor: pointer;

	&::before {
		content: '+';
		margin-right: 4px;
		font-weight: 600;
	}

	&:hover {
		color: var( --color-accent );
	}
}

.title-format-editor__editor-wrapper {
	border: 1px solid var( --color-neutral-200 );
	padding: 7px 14px;
	line-height: 24px;
}

.title-format-editor__token {
	display: inline-block;
	background-color: var( --color-neutral-500 );
	color: $white;
	border-radius: 4px;
	cursor: pointer;
	transition: all 0.3s ease;

	&:hover {
		background-color: var( --color-error );
	}
}

.title-format-editor__token-close {
	margin-left: 10px;
	color: var( --color-neutral-200 );
	font-size: 10px;
}

.title-format-editor__preview {
	color: $gray;
	font-style: italic;
	margin-top: 5px;
	font-size: 13px;
}<|MERGE_RESOLUTION|>--- conflicted
+++ resolved
@@ -37,15 +37,9 @@
 .title-format-editor__button {
 	border-radius: 3px;
 	background-color: $white;
-<<<<<<< HEAD
 	color: var( --color-neutral-600 );
 	border: 1px solid var( --color-neutral-100 );
-	padding: 3px 8px 3px 8px;
-=======
-	color: $gray-darken-30;
-	border: 1px solid $gray-lighten-20;
 	padding: 3px 8px;
->>>>>>> f890d857
 	margin-left: 10px;
 	margin-top: 3px;
 	font-size: 12px;
