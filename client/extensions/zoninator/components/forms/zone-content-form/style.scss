--- conflicted
+++ resolved
@@ -28,13 +28,8 @@
 		height: 23px;
 		width: 60%;
 		margin: 3px 0;
-<<<<<<< HEAD
 		background-color: var( --color-neutral-0 );
-		animation: loading-fade 1.6s ease-in-out infinite;		
-=======
-		background-color: $gray-lighten-30;
 		animation: loading-fade 1.6s ease-in-out infinite;
->>>>>>> f890d857
 	}
 }
 
