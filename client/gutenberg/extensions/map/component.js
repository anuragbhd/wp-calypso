/** @format */

/**
 * External dependencies
 */
import { __ } from 'gutenberg/extensions/presets/jetpack/utils/i18n';
import { assign, debounce, get } from 'lodash';
import { Button, Dashicon, TextareaControl, TextControl } from '@wordpress/components';
import { Children, Component, createRef, Fragment } from '@wordpress/element';

/**
 * Internal dependencies
 */
import MapMarker from './map-marker/';
import InfoWindow from './info-window/';
import { mapboxMapFormatter } from './mapbox-map-formatter/';

export class Map extends Component {
	// Lifecycle
	constructor() {
		super( ...arguments );

		this.state = {
			map: null,
			fit_to_bounds: false,
			loaded: false,
			mapboxgl: null,
		};

		// Refs
		this.mapRef = createRef();

		// Debouncers
		this.debouncedSizeMap = debounce( this.sizeMap, 250 );
	}
	render() {
		const { points, admin, children, markerColor } = this.props;
		const { map, activeMarker, mapboxgl } = this.state;
		const { onMarkerClick, deleteActiveMarker, updateActiveMarker } = this;
		const currentPoint = get( activeMarker, 'props.point' ) || {};
		const { title, caption } = currentPoint;
		let addPoint = null;
		Children.map( children, element => {
			if ( element && 'AddPoint' === element.type.name ) {
				addPoint = element;
			}
		} );
		const mapMarkers =
			map &&
			mapboxgl &&
			points.map( ( point, index ) => {
				return (
					<MapMarker
						key={ index }
						point={ point }
						index={ index }
						map={ map }
						mapboxgl={ mapboxgl }
						markerColor={ markerColor }
						onClick={ onMarkerClick }
					/>
				);
			} );
		const infoWindow = mapboxgl && (
			<InfoWindow
				activeMarker={ activeMarker }
				map={ map }
				mapboxgl={ mapboxgl }
				unsetActiveMarker={ () => this.setState( { activeMarker: null } ) }
			>
				{ activeMarker &&
					admin && (
						<Fragment>
							<TextControl
								label={ __( 'Marker Title' ) }
								value={ title }
								onChange={ value => updateActiveMarker( { title: value } ) }
							/>
							<TextareaControl
								className="wp-block-jetpack-map__marker-caption"
								label={ __( 'Marker Caption' ) }
								value={ caption }
								rows="2"
								tag="textarea"
								onChange={ value => updateActiveMarker( { caption: value } ) }
							/>
							<Button onClick={ deleteActiveMarker } className="wp-block-jetpack-map__delete-btn">
								<Dashicon icon="trash" size="15" /> { __( 'Delete Marker' ) }
							</Button>
						</Fragment>
					) }

				{ activeMarker &&
					! admin && (
						<Fragment>
							<h3>{ title }</h3>
							<p>{ caption }</p>
						</Fragment>
					) }
			</InfoWindow>
		);
		return (
			<Fragment>
				<div className="wp-block-jetpack-map__gm-container" ref={ this.mapRef }>
					{ mapMarkers }
				</div>
				{ infoWindow }
				{ addPoint }
			</Fragment>
		);
	}
	componentDidMount() {
		const { apiKey } = this.props;
		if ( apiKey ) {
			this.loadMapLibraries();
		}
	}
	componentWillUnmount() {
		this.debouncedSizeMap.cancel();
	}
	componentDidUpdate( prevProps ) {
		const { apiKey, children, points, mapStyle, mapDetails } = this.props;
		const { map } = this.state;
		if ( apiKey && apiKey.length > 0 && apiKey !== prevProps.apiKey ) {
			this.loadMapLibraries();
		}
		// If the user has just clicked to show the Add Point component, hide info window.
		// AddPoint is the only possible child.
		if ( children !== prevProps.children && children !== false ) {
			this.clearCurrentMarker();
		}
		if ( points !== prevProps.points ) {
			this.setBoundsByMarkers();
		}
		if ( points.length !== prevProps.points.length ) {
			this.clearCurrentMarker();
		}
		if ( mapStyle !== prevProps.mapStyle || mapDetails !== prevProps.mapDetails ) {
			map.setStyle( this.getMapStyle() );
		}
	}
	/* Event handling */
	onMarkerClick = marker => {
		const { onMarkerClick } = this.props;
		this.setState( { activeMarker: marker } );
		onMarkerClick();
	};
	onMapClick = () => {
		this.setState( { activeMarker: null } );
	};
	clearCurrentMarker = () => {
		this.setState( { activeMarker: null } );
	};
	updateActiveMarker = updates => {
		const { points } = this.props;
		const { activeMarker } = this.state;
		const { index } = activeMarker.props;
		const newPoints = points.slice( 0 );

		assign( newPoints[ index ], updates );
		this.props.onSetPoints( newPoints );
	};
	deleteActiveMarker = () => {
		const { points } = this.props;
		const { activeMarker } = this.state;
		const { index } = activeMarker.props;
		const newPoints = points.slice( 0 );

		newPoints.splice( index, 1 );
		this.props.onSetPoints( newPoints );
		this.setState( { activeMarker: null } );
	};
	// Various map functions
	sizeMap = () => {
		const { map } = this.state;
		const mapEl = this.mapRef.current;
		const blockWidth = mapEl.offsetWidth;
		const maxHeight = window.innerHeight * 0.8;
		const blockHeight = Math.min( blockWidth * ( 3 / 4 ), maxHeight );
		mapEl.style.height = blockHeight + 'px';
		map.resize();
		this.setBoundsByMarkers();
	};
	setBoundsByMarkers = () => {
		const { zoom, points, onSetZoom } = this.props;
		const { map, activeMarker, mapboxgl, zoomControl, fit_to_bounds } = this.state;

		if ( ! map || ! points.length || activeMarker ) {
			return;
		}

		const bounds = new mapboxgl.LngLatBounds();

		points.forEach( point => {
			bounds.extend( [ point.coordinates.longitude, point.coordinates.latitude ] );
		} );

		// If there are multiple points, zoom is determined by the area they cover,
		// and zoom control is removed.

		if ( points.length > 1 ) {
			map.fitBounds( bounds, {
				padding: {
					top: 40,
					bottom: 40,
					left: 20,
					right: 20,
				},
			} );
			this.setState( { fit_to_bounds: true } );
			map.removeControl( zoomControl );
			return;
		}
		map.setCenter( bounds.getCenter() );
		/* Case where points go from multiple to just one. Set zoom to an arbitrarily high level. */
		if ( fit_to_bounds ) {
			const newZoom = 12;
			map.setZoom( newZoom );
			onSetZoom( newZoom );
		} else {
			// If there are one (or zero) points, user can set zoom
			map.setZoom( parseInt( zoom, 10 ) );
		}
		this.setState( { fit_to_bounds: false } );
		map.addControl( zoomControl );
	};
	getMapStyle() {
		const { mapStyle, mapDetails } = this.props;
		return mapboxMapFormatter( mapStyle, mapDetails );
	}
	getMapType() {
		const { mapStyle } = this.props;
		switch ( mapStyle ) {
			case 'satellite':
				return 'HYBRID';
			case 'terrain':
				return 'TERRAIN';
			case 'black_and_white':
			default:
				return 'ROADMAP';
		}
	}
	// Script loading, browser geolocation
	scriptsLoaded = () => {
		const { mapCenter, points } = this.props;
		this.setState( { loaded: true } );

		// If the map has any points, skip geolocation and use what we have.
		if ( points.length > 0 ) {
			this.initMap( mapCenter );
			return;
		}
		this.initMap( mapCenter );
	};
	loadMapLibraries() {
		const { apiKey } = this.props;
		Promise.all( [
			import( /* webpackChunkName: "map/mapbox-gl" */ 'mapbox-gl' ),
			import( /* webpackChunkName: "map/mapbox-gl" */ 'mapbox-gl/dist/mapbox-gl.css' ),
		] ).then( ( [ { default: mapboxgl } ] ) => {
			mapboxgl.accessToken = apiKey;
			this.setState( { mapboxgl: mapboxgl }, this.scriptsLoaded );
		} );
	}
	initMap( mapCenter ) {
		const { mapboxgl } = this.state;
		const { zoom, onMapLoaded, onError, admin } = this.props;
		const map = new mapboxgl.Map( {
			container: this.mapRef.current,
<<<<<<< HEAD
			style: 'mapbox://styles/mapbox/streets-v9',
			center: this.googlePoint2Mapbox( mapCenter ),
=======
			style: this.getMapStyle(),
			center: this.googlePoint2Mapbox( map_center ),
>>>>>>> bb3877ce
			zoom: parseInt( zoom, 10 ),
			pitchWithRotate: false,
			attributionControl: false,
			dragRotate: false,
		} );
		map.on( 'error', e => {
			onError( 'mapbox_error', e.error.message );
		} );
		const zoomControl = new mapboxgl.NavigationControl( {
			showCompass: false,
			showZoom: true,
		} );
		map.on( 'zoomend', () => {
			this.props.onSetZoom( map.getZoom() );
		} );

		/* Listen for clicks on the Map background, which hides the current popup. */
		map.getCanvas().addEventListener( 'click', this.onMapClick );
		this.setState( { map, zoomControl }, () => {
			this.debouncedSizeMap();
			map.addControl( zoomControl );
			if ( ! admin ) {
				map.addControl( new mapboxgl.FullscreenControl() );
			}
			this.mapRef.current.addEventListener( 'alignmentChanged', this.debouncedSizeMap );
			map.resize();
			onMapLoaded();
			this.setState( { loaded: true } );
			window.addEventListener( 'resize', this.debouncedSizeMap );
		} );
	}
	googlePoint2Mapbox( google_point ) {
		const mapCenter = [
			google_point.longitude ? google_point.longitude : 0,
			google_point.latitude ? google_point.latitude : 0,
		];
		return mapCenter;
	}
}

Map.defaultProps = {
	points: [],
	mapStyle: 'default',
	zoom: 13,
	onSetZoom: () => {},
	onMapLoaded: () => {},
	onMarkerClick: () => {},
	onError: () => {},
	markerColor: 'red',
	apiKey: null,
	mapCenter: {},
};

export default Map;<|MERGE_RESOLUTION|>--- conflicted
+++ resolved
@@ -267,13 +267,8 @@
 		const { zoom, onMapLoaded, onError, admin } = this.props;
 		const map = new mapboxgl.Map( {
 			container: this.mapRef.current,
-<<<<<<< HEAD
-			style: 'mapbox://styles/mapbox/streets-v9',
+			style: this.getMapStyle(),
 			center: this.googlePoint2Mapbox( mapCenter ),
-=======
-			style: this.getMapStyle(),
-			center: this.googlePoint2Mapbox( map_center ),
->>>>>>> bb3877ce
 			zoom: parseInt( zoom, 10 ),
 			pitchWithRotate: false,
 			attributionControl: false,
