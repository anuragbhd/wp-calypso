--- conflicted
+++ resolved
@@ -77,19 +77,11 @@
 					/>
 				) }
 				<div className="activity-log-item__description">
-<<<<<<< HEAD
-					<div
-						className="activity-log-item__description-content"
-						data-e2e-activity={ this.getPlainTextActivityDescription() }
-					>
-						{ this.getActivityDescription() }
-=======
 					<div className="activity-log-item__description-content">
 						<ActivityDescription
 							activity={ this.props.activity }
 							rewindIsActive={ this.props.rewindIsActive }
 						/>
->>>>>>> d21995f6
 					</div>
 					<div className="activity-log-item__description-summary">{ activityTitle }</div>
 				</div>
@@ -106,79 +98,6 @@
 		);
 	}
 
-<<<<<<< HEAD
-	/**
-	 * Returns formatted activity descriptions straight from ActivityStream or with updates performed here.
-	 * Since after logging an event in ActivityStream it's impossible to change it,
-	 * this updates the text for some specific events whose status might have changed after they were logged.
-	 * In this way we're not showing to the user incorrect facts that might be different now.
-	 *
-	 * @returns {object|string} Activity description, possibly with inserted markup.
-	 */
-	getActivityDescription() {
-		const {
-			activity: { activityName, activityDescription, activityMeta },
-			translate,
-			rewindIsActive,
-		} = this.props;
-
-		// If backup failed due to invalid credentials but Rewind is now active means it was fixed.
-		if (
-			'rewind__backup_error' === activityName &&
-			'bad_credentials' === activityMeta.errorCode &&
-			rewindIsActive
-		) {
-			return translate(
-				'Jetpack had some trouble connecting to your site, but that problem has been resolved.'
-			);
-		}
-
-		/* There is no great way to generate a more valid React key here
-		 * but the index is probably sufficient because these sub-items
-		 * shouldn't be changing. */
-		return activityDescription.map( ( part, i ) => {
-			const { intent, section } = part;
-			return (
-				<FormattedBlock
-					key={ i }
-					content={ part }
-					onClick={ this.trackContentLinkClick }
-					meta={ { activity: activityName, intent, section } }
-				/>
-			);
-		} );
-	}
-
-	getPlainTextActivityDescription() {
-		const {
-			activity: { activityName, activityDescription, activityMeta },
-			translate,
-			rewindIsActive,
-		} = this.props;
-
-		// If backup failed due to invalid credentials but Rewind is now active means it was fixed.
-		if (
-			'rewind__backup_error' === activityName &&
-			'bad_credentials' === activityMeta.errorCode &&
-			rewindIsActive
-		) {
-			return translate(
-				'Jetpack had some trouble connecting to your site, but that problem has been resolved.'
-			);
-		}
-
-		/* There is no great way to generate a more valid React key here
-         * but the index is probably sufficient because these sub-items
-         * shouldn't be changing. */
-		return activityDescription
-			.map( part => {
-				return part.children ? part.children.join( '' ) : part;
-			} )
-			.join( '' );
-	}
-
-=======
->>>>>>> d21995f6
 	renderItemAction() {
 		const {
 			enableClone,
