--- conflicted
+++ resolved
@@ -19,13 +19,6 @@
 import Main from 'components/main';
 import HeaderCake from 'components/header-cake';
 
-<<<<<<< HEAD
-const SiteSettingsExport = ( { isJetpack, site, translate } ) => {
-	if ( isJetpack ) {
-		return (
-			<EmptyContent
-				illustration="/calypso/images/illustrations/illustration-jetpack.svg"
-=======
 const SiteSettingsExport = ( { isJetpack, site, siteSlug, translate } ) => {
 	return (
 		<Main>
@@ -33,8 +26,7 @@
 				<h1>{ translate( 'Export' ) }</h1>
 			</HeaderCake>
 			{ isJetpack && <EmptyContent
-				illustration="/calypso/images/drake/drake-jetpack.svg"
->>>>>>> 0a86f654
+				illustration="/calypso/images/illustrations/illustration-jetpack.svg"
 				title={ translate( 'Want to export your site?' ) }
 				line={ translate( 'Visit your site\'s wp-admin for all your import and export needs.' ) }
 				action={ translate( 'Export %(siteTitle)s', { args: { siteTitle: site.title } } ) }
