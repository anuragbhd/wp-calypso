--- conflicted
+++ resolved
@@ -82,40 +82,5 @@
 .navigation-link.button.back {
 	position: absolute;
 	top: 6px;
-<<<<<<< HEAD
-	left: 16px;
-=======
 	left: 11px;
-}
-
-.is-section-signup .layout__content,
-.is-section-signup .layout__primary {
-	padding-left: 0;
-	padding-right: 0;
-	overflow: visible;
-}
-
-// The Floating Squares
-// (Is that a band name?)
-.is-section-signup::before,
-.is-section-signup .layout__primary::before {
-	content: '';
-	background: var( --color-neutral-0 );
-	display: block;
-	position: fixed;
-	width: 250px;
-	height: 350px;
-	transform: rotate( -10deg );
-	left: -30px;
-	bottom: -30px;
-	z-index: z-index( '.is-section-signup', '.is-section-signup::before' );
-}
-
-.is-section-signup .layout__primary::before {
-	left: auto;
-	bottom: auto;
-	top: -30px;
-	right: -30px;
-	z-index: z-index( '.is-section-signup', '.layout__primary::before' );
->>>>>>> ef69a474
 }